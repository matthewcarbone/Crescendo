[build-system]
requires = ["flit_core >=3.2,<4"]
build-backend = "flit_core.buildapi"

[project]
name = "crescendo"
authors = [
    {"name" = "Matthew R. Carbone", "email" = "mcarbone@bnl.gov"}
]
maintainers = [
    {"name" = "Matthew R. Carbone", "email" = "mcarbone@bnl.gov"}
]
description = "Machine learning made easy"
readme = "README.md"
requires-python = ">=3.9"
license = {"file" = "LICENSE"}
classifiers = [
    "Development Status :: 2 - Pre-Alpha",
    "Natural Language :: English",
    "Programming Language :: Python :: 3 :: Only",
    "Programming Language :: Python :: 3.9",
    "Programming Language :: Python :: 3",
    "Topic :: Scientific/Engineering",
    "Intended Audience :: Developers",
    "Intended Audience :: Education",
    "Intended Audience :: Science/Research",
]
dependencies = [
    "torch==2.0.0",
    "torchvision==0.15.1",
    "lightning==2.0.2",
    "torchmetrics==0.11.4",
    "hydra-core==1.3.2",
    "hydra-colorlog==1.2.0",
    "hydra-optuna-sweeper==1.2.0",
    "pymatgen==2023.9.10",
    "matgl==0.8.5",
    "pandas",
    "numpy",
<<<<<<< HEAD
    "pyrootutils",
=======
>>>>>>> 812c333a
    "scikit-learn",
    "rich",
    "loguru",
]

# Dynamic version reads __version__ directly from my_package.__init__
dynamic = ["version"]

[project.optional-dependencies]
test = [
    "coverage",
    "flake8",
    "pytest",
    "pytest-cov",
    "black",
    "nbstripout",
    "pre-commit",
]
doc = [
    "sphinx",
    "numpydoc",
    "sphinx-copybutton",
    "sphinx_rtd_theme",
    "ipython",
    "matplotlib"
]

[tool.setuptools]
packages = ["crescendo"]

[project.scripts]
cr = "crescendo.entrypoint:entrypoint"

[tool.black]
line-length = 79
include = '\.pyi?$'
exclude = '''
/(
  | \.git
  | \.hg
  | \.mypy_cache
  | \.tox
  | \.venv
  | _build
  | buck-out
  | build
  | dist
  | docs/source/conf.py
)/
'''<|MERGE_RESOLUTION|>--- conflicted
+++ resolved
@@ -37,10 +37,7 @@
     "matgl==0.8.5",
     "pandas",
     "numpy",
-<<<<<<< HEAD
-    "pyrootutils",
-=======
->>>>>>> 812c333a
+    "pymatgen",
     "scikit-learn",
     "rich",
     "loguru",
