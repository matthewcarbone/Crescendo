# crescendo
[![codecov](https://codecov.io/gh/x94carbone/crescendo/branch/master/graph/badge.svg?token=0M8IGBBWXQ)](https://codecov.io/gh/x94carbone/crescendo)
![Python package](https://github.com/x94carbone/crescendo/workflows/Python%20package/badge.svg?branch=master)

An artificial intelligence and machine learning pipeline currently under development, used for facilitating broad-spectrum machine learning applications with a low barrier of entry and focused on building reusable code and a robust workflow. The current focus is the [QM9 Dataset](http://quantum-machine.org/datasets/), with potential future applications to come.

## Contributing

The current version of `crescendo` is intended as an pseudo-open source repository within the BNL community and trusted collaborators. We stress the following important points regarding contributions:
* Code in the `crescendo` repository are licended. Users can download, use and modify the code on their local machine however they please, but *cannot* copy/paste this code into an open source repository, whether or not this code is open sourced at any point or not.
* Users are encouraged to use this pipeline as a medium for finding collaborators and collaborating with other scientists of scientific projects.
* Users are encouraged to contribute the code from their own projects to the repository, however...
* Users are *by no means* required to share privately modified code, even if it cloned directly from this repository. However, we would encourage everyone to share their code for the benefit of the community.
* While we have no way to track it, if users end up using a significant portion of the code base that was written by other contributors, we would encourage the user to acknowledge their contributions(s) in any published work.

### Pull requests
All contributor contributions must be added through pull request, as direct pushes to `master` are generally dangerous except when modifying simple non-essential files e.g. the `README.md`'s. We also note the following regarding design philosophy:
* Code should be well-tested before merging to master.
* Tests should [cover](https://stackoverflow.com/questions/195008/what-is-code-coverage-and-how-do-you-measure-it#:~:text=Code%20coverage%20is%20a%20measurement,tests%20against%20the%20instrumented%20product.) most/all of the new pushed code. 

### Logging protocol
This package uses the `loggin` module to provide the user with information about what is happening during the program execution. The default logging stream pipes to the terminal and is usually abbreviated as `dlog` in the code. The following guidelines should be obeyed when logging.
* Inform the user of critical terminating issues via the `critical` level. These should be used right before raising an error.
* Inform the user of a potentially critical issue via the `error` level. These are intended to be similar to critical except it is not the case that the program is immediately terminated. Likely, there will be another error thrown later on.
* Inform the user of possible issues with their use of the program with the `warning` level.
* Log everything that the user should know with `dlog.info("...")`.


## Installation
We recommend installing via `conda`:
```bash
conda env create -f environment.yml  # creates `crescendo` virtual environment
```

After making changes to the required packages, export the changes via
```bash
conda env export | grep -v "prefix" > environment.yml
```

### Manual developer installation
These represent the packages (and the order) in which they were installed in the tests and should almost definitely work on a fresh `conda` environment using `python 3.7.7`.
```bash
conda create -n crescendo python=3.7.7
conda activate crescendo

conda install pytorch torchvision -c pytorch
# or CUDA binaries
# conda install pytorch torchvision cudatoolkit=10.2 -c pytorch

conda install -c dglteam dgl
# or CUDA binaries
# see here: https://docs.dgl.ai/en/0.4.x/install/index.html#install-from-conda

conda install -c conda-forge jupyterlab
conda install -c anaconda networkx
conda install -c conda-forge matplotlib
conda install -c anaconda pandas
conda install -c anaconda pytest
conda install -c conda-forge glob2
conda install -c rdkit rdkit

# Optional, linting
conda install -c anaconda flake8
```

<<<<<<< HEAD
## Logging protocol
This package uses the `logging` module to provide the user with information about what is happening during the program execution. The default logging stream pipes to the terminal and is usually abbreviated as `dlog` in the code. The following guidelines should be obeyed when logging.
* Inform the user of critical terminating issues via the `critical` level. These should be used right before raising an error.
* Inform the user of a potentially critical issue via the `error` level. These are intended to be similar to critical except it is not the case that the program is immediately terminated. Likely, there will be another error thrown later on.
* Inform the user of possible issues with their use of the program with the `warning` level.
* Log everything that the user should know with `dlog.info("...")`.

=======
>>>>>>> 352396cf
## Testing
To run the unit tests, we generally use
```bash
coverage run --source=crescendo test.py
```
and to view the report,
```bash
coverage report -m
```<|MERGE_RESOLUTION|>--- conflicted
+++ resolved
@@ -63,7 +63,6 @@
 conda install -c anaconda flake8
 ```
 
-<<<<<<< HEAD
 ## Logging protocol
 This package uses the `logging` module to provide the user with information about what is happening during the program execution. The default logging stream pipes to the terminal and is usually abbreviated as `dlog` in the code. The following guidelines should be obeyed when logging.
 * Inform the user of critical terminating issues via the `critical` level. These should be used right before raising an error.
@@ -71,8 +70,6 @@
 * Inform the user of possible issues with their use of the program with the `warning` level.
 * Log everything that the user should know with `dlog.info("...")`.
 
-=======
->>>>>>> 352396cf
 ## Testing
 To run the unit tests, we generally use
 ```bash
